--- conflicted
+++ resolved
@@ -74,7 +74,6 @@
     """A wrapper around OpenSSL's s_server CLI.
     """
 
-<<<<<<< HEAD
     _SERVER_CERT_PATH = Path(__file__).parent.absolute() / "server-self-signed-cert.pem"
     _SERVER_KEY_PATH = Path(__file__).parent.absolute() / "server-self-signed-key.pem"
 
@@ -82,19 +81,8 @@
 
     _S_SERVER_CMD = (
         "{openssl} s_server -cert {server_cert} -key {server_key} -accept {port}"
-        ' -cipher "ALL:COMPLEMENTOFALL" {verify_arg} {extra_args}'
+        ' -cipher "{cipher}" {verify_arg} {extra_args}'
     )
-=======
-    CIPHER = 'ALL:COMPLEMENTOFALL'
-
-    _SERVER_CERT_PATH = os.path.join(os.path.dirname(__file__), 'server-self-signed-cert.pem')
-    _SERVER_KEY_PATH = os.path.join(os.path.dirname(__file__), 'server-self-signed-key.pem')
-
-    _AVAILABLE_LOCAL_PORTS = set(range(8110, 8150))
-
-    _S_SERVER_CMD = '{openssl} s_server -cert {server_cert} -key {server_key} -accept {port}' \
-                    ' -cipher "{cipher}" {verify_arg} {extra_args}'
->>>>>>> e8a60f63
 
     # Client authentication - files generated using https://gist.github.com/nabla-c0d3/c2c5799a84a4867e5cbae42a5c43f89a
     _CLIENT_CA_PATH = Path(__file__).parent.absolute() / "client-ca.pem"
@@ -129,17 +117,18 @@
         return True
 
     def __init__(
-<<<<<<< HEAD
-        self, client_auth_config: ClientAuthConfigEnum = ClientAuthConfigEnum.DISABLED, extra_openssl_args: str = ""
-=======
-            self,
-            client_auth_config: ClientAuthConfigEnum = ClientAuthConfigEnum.DISABLED,
-            extra_openssl_args: Optional[List[str]] = [],
-            cipher: str = CIPHER
->>>>>>> e8a60f63
+        self,
+        client_auth_config: ClientAuthConfigEnum = ClientAuthConfigEnum.DISABLED,
+        extra_openssl_args: Optional[List[str]] = None,
+        openssl_cipher_string: Optional[str] = None,
+        should_enable_server_cipher_preference: bool = False,
     ) -> None:
         if not self.is_platform_supported():
             raise NotOnLinux64Error()
+
+        final_extra_args = [] if extra_openssl_args is None else extra_openssl_args
+        if should_enable_server_cipher_preference:
+            final_extra_args.append("-serverpref")
 
         self.hostname = "localhost"
         self.ip_address = "127.0.0.1"
@@ -148,9 +137,6 @@
         self.port = self._AVAILABLE_LOCAL_PORTS.pop()
         self._process = None
         self._server_io_manager = None
-
-        if cipher is None:
-            cipher = self.CIPHER
 
         self._command_line = self._S_SERVER_CMD.format(
             openssl=self.get_openssl_path(),
@@ -158,8 +144,8 @@
             server_cert=self._SERVER_CERT_PATH,
             port=self.port,
             verify_arg=self.get_verify_argument(client_auth_config),
-            extra_args=' '.join(extra_openssl_args),
-            cipher=cipher
+            extra_args=" ".join(final_extra_args) if extra_openssl_args else "",
+            cipher=openssl_cipher_string if openssl_cipher_string else "ALL:COMPLEMENTOFALL",
         )
 
     def __enter__(self):
@@ -207,18 +193,16 @@
     """
 
     def __init__(
-            self,
-            client_auth_config: ClientAuthConfigEnum = ClientAuthConfigEnum.DISABLED,
-            cipher: Optional[str] = None,
-            prefer_server_order: Optional[bool] = False
+        self,
+        client_auth_config: ClientAuthConfigEnum = ClientAuthConfigEnum.DISABLED,
+        openssl_cipher_string: Optional[str] = None,
+        should_enable_server_cipher_preference: bool = False,
     ) -> None:
-
-        extra_args = []
-
-        if prefer_server_order:
-            extra_args.append('-serverpref')
-
-        super().__init__(client_auth_config, extra_args, cipher)
+        super().__init__(
+            client_auth_config=client_auth_config,
+            openssl_cipher_string=openssl_cipher_string,
+            should_enable_server_cipher_preference=should_enable_server_cipher_preference,
+        )
 
     @classmethod
     def get_openssl_path(cls) -> Path:
@@ -252,36 +236,24 @@
         return options[client_auth_config]
 
     def __init__(
-<<<<<<< HEAD
         self,
         client_auth_config: ClientAuthConfigEnum = ClientAuthConfigEnum.DISABLED,
         max_early_data: Optional[int] = None,
+        openssl_cipher_string: Optional[str] = None,
+        should_enable_server_cipher_preference: bool = False,
+        groups: Optional[str] = None,
     ) -> None:
-        extra_args = ""
+        extra_args = []
+        if groups:
+            extra_args.append(f"-groups {groups}")
+
         if max_early_data is not None:
             # Enable TLS 1.3 early data on the server
-            extra_args = f"-early_data -max_early_data {max_early_data}"
-        super().__init__(client_auth_config, extra_args)
-=======
-            self,
-            client_auth_config: ClientAuthConfigEnum = ClientAuthConfigEnum.DISABLED,
-            max_early_data: Optional[int] = None,
-            cipher: Optional[str] = None,
-            prefer_server_order: Optional[bool] = False,
-            groups: Optional[str] = None
-
-    ) -> None:
-        extra_args = []
-
-        if prefer_server_order:
-            extra_args.append(f'-serverpref')
-
-        if groups:
-            extra_args.append(f'-groups {groups}')
-
-        if max_early_data is not None:
-            # Enable TLS 1.3 early data on the server
-            extra_args += ['-early_data', f'-max_early_data {max_early_data}']
-
-        super().__init__(client_auth_config, extra_args, cipher)
->>>>>>> e8a60f63
+            extra_args += ["-early_data", f"-max_early_data {max_early_data}"]
+
+        super().__init__(
+            client_auth_config=client_auth_config,
+            openssl_cipher_string=openssl_cipher_string,
+            extra_openssl_args=extra_args,
+            should_enable_server_cipher_preference=should_enable_server_cipher_preference,
+        )